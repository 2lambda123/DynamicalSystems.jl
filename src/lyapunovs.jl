--- conflicted
+++ resolved
@@ -212,7 +212,6 @@
 #####################################################################################
 #                            Continuous Lyapunovs                                   #
 #####################################################################################
-<<<<<<< HEAD
 function default_rescale(ds)
   D = dimension(DS)
   (state2, state1, d0) -> broadcast!(+, state2, state1, d0/sqrt(D))
@@ -220,25 +219,13 @@
 
 function lyapunov(ds::ContinuousDynamicalSystem,
                   T::Real = 10000.0,
-=======
-default_rescale(D) = 
-(state2, state1, d0) -> broadcast!(+, state2, state1, d0/sqrt(D))
-
-function lyapunov(ds::ContinuousDynamicalSystem{D},
-                  T::Real,
->>>>>>> a8e81dba
                   return_convergence::Val{B} = Val{false};
                   Ttr = 0.0,
                   d0=1e-9,
                   threshold=10^3*d0,
                   dt = 0.1,
                   diff_eq_kwargs = Dict(:abstol=>d0, :reltol=>d0),
-<<<<<<< HEAD
                   rescale! = default_rescale(ds) where B
-=======
-                  rescale! = default_rescale(D)
-                  ) where {D, B}
->>>>>>> a8e81dba
 
   check_tolerances(d0, diff_eq_kwargs)
   T = convert(eltype(ds.state), T)
